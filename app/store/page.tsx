'use client';

import { useState, useEffect, useRef, useCallback } from 'react';
import { useSearchParams, useRouter, usePathname } from 'next/navigation';
import StoreLayout from '@/components/layouts/store-layout';
import { Button } from '@/components/ui/button';
import { Card, CardContent } from '@/components/ui/card';
import {
	Grid3X3,
	List,
	SearchIcon,
	ChevronDown,
	ChevronUp,
} from 'lucide-react';
import { ProductCard } from '@/components/product/product-card';
import { ProductFilters } from '@/components/product/product-filters';
import { searchProducts, searchWarehouseProducts } from '@/lib/api';
import type { Product } from '@/types/product';
import { useCategories } from '@/lib/contexts/categories-context';
import { useAuth } from '@/lib/contexts/auth-context';
import { tokenStore } from '@/lib/token-store';
import { motion, AnimatePresence } from 'framer-motion';
import { CategorySidebar } from '@/components/category/category-sidebar';
import { StoreBanner } from '@/components/banner/store-banner';

// Constantes de configuração
const PRODUCTS_PER_PAGE = 12;

/**
 * Componente para verificar token e controlar carregamento da página
 */
const TokenVerifier = ({ onReady }: { onReady: () => void }) => {
	const [verificationComplete, setVerificationComplete] = useState(false);
	const router = useRouter();

	useEffect(() => {
		if (verificationComplete) return;

		const checkToken = async () => {
			try {
				console.log('[Store:TokenVerifier] Verificando token...');

				// Primeiro, verificar se há token válido no TokenStore
				if (tokenStore.hasValidToken()) {
					console.log(
						'[Store:TokenVerifier] Token válido encontrado no TokenStore'
					);
					setVerificationComplete(true);
					onReady();
					return true;
				}

				// Verificar se temos um token no localStorage (compatibilidade)
				const localToken = localStorage.getItem('true_core_token');
				if (localToken) {
					try {
						// Verificar se o token do localStorage é válido
						const tokenParts = localToken.split('.');
						if (tokenParts.length === 3) {
							// Parece ser um JWT válido
							console.log(
								'[Store:TokenVerifier] Token encontrado no localStorage'
							);

							// Considerar pré-válido e permitir acesso inicial à loja
							setVerificationComplete(true);
							onReady();

							// Simultaneamente, importar o token para o TokenStore
							tokenStore.setToken(localToken, 86400); // 24 horas

							return true;
						}
					} catch (e) {
						console.warn(
							'[Store:TokenVerifier] Erro ao analisar token do localStorage:',
							e
						);
					}
				}

				// Se chegamos aqui, não temos token válido imediatamente
				// Verificar se há um novo token sendo obtido pelo AuthContext
				// (Pode demorar um pouco mais)
				console.log(
					'[Store:TokenVerifier] Token não encontrado imediatamente, aguardando...'
				);

				// Ouvir evento de autenticação pronta
				const readyListener = (event: CustomEvent) => {
					const detail = event.detail || {};
					console.log(
						'[Store:TokenVerifier] Evento auth:ready recebido:',
						detail
					);

					// Se autenticado ou temos token válido, proceder
					if (
						detail.isAuthenticated ||
						detail.fromToken ||
						tokenStore.hasValidToken()
					) {
						console.log(
							'[Store:TokenVerifier] Autenticação concluída, token disponível'
						);
						setVerificationComplete(true);
						onReady();
						window.removeEventListener(
							'auth:ready',
							readyListener as EventListener
						);
						return true;
					}

					// Se não autenticado e não temos erros de Clerk, aguardar um pouco mais
					if (detail.hasError || detail.clerkMissing) {
						// Verificar token mais uma vez
						if (tokenStore.hasValidToken()) {
							console.log(
								'[Store:TokenVerifier] Token válido encontrado após evento auth:ready'
							);
							setVerificationComplete(true);
							onReady();
							window.removeEventListener(
								'auth:ready',
								readyListener as EventListener
							);
							return true;
						}

						// Caso realmente não tenhamos token, redirecionar
						console.log(
							'[Store:TokenVerifier] Sem autenticação e sem token após evento auth:ready'
						);
						router.push('/login');
						window.removeEventListener(
							'auth:ready',
							readyListener as EventListener
						);
						return false;
					}
				};

				window.addEventListener('auth:ready', readyListener as EventListener);

				// Timeout de segurança para não ficar esperando indefinidamente
				setTimeout(() => {
					// Verificar token mais uma vez antes de desistir
					if (tokenStore.hasValidToken()) {
						console.log(
							'[Store:TokenVerifier] Token válido encontrado após timeout de segurança'
						);
						setVerificationComplete(true);
						onReady();
						window.removeEventListener(
							'auth:ready',
							readyListener as EventListener
						);
						return true;
					}

					console.log(
						'[Store:TokenVerifier] Timeout de espera por token expirado'
					);
					router.push('/login');
					window.removeEventListener(
						'auth:ready',
						readyListener as EventListener
					);
					return false;
				}, 3000); // Tempo máximo de espera

				return false;
			} catch (error) {
				console.error('[Store:TokenVerifier] Erro:', error);
				setVerificationComplete(true);
				onReady();
				return false;
			}
		};

		checkToken();
	}, [verificationComplete, router, onReady]);

	return null;
};

// Componente de carregamento para exibir enquanto verifica autenticação e carrega dados
const LoadingScreen = () => (
	<div className="min-h-[80vh] flex flex-col items-center justify-center">
		<div className="text-center bg-white p-8 rounded-xl shadow-sm border border-gray-100 max-w-md mx-auto">
			<div className="relative w-16 h-16 mx-auto mb-6">
				<div className="absolute inset-0 rounded-full bg-gradient-to-r from-brand-magenta to-brand-orange opacity-20 animate-ping"></div>
				<div className="relative w-16 h-16 rounded-full bg-gradient-to-r from-brand-magenta to-brand-orange p-[3px]">
					<div className="w-full h-full rounded-full bg-white flex items-center justify-center">
						<div className="w-10 h-10 border-4 border-t-brand-magenta border-r-transparent border-b-brand-orange border-l-transparent rounded-full animate-spin"></div>
					</div>
				</div>
			</div>

			<h3 className="text-xl font-medium text-gray-900 mb-2">
				Preparando sua loja
			</h3>
			<p className="text-gray-600 mb-4">
				Aguarde enquanto carregamos todos os produtos...
			</p>
		</div>
	</div>
);

// Componente para o botão de voltar ao topo
const ScrollToTopButton = () => {
	const [isVisible, setIsVisible] = useState(false);

	useEffect(() => {
		const toggleVisibility = () => {
			setIsVisible(window.scrollY > 300);
		};

		window.addEventListener('scroll', toggleVisibility);
		return () => window.removeEventListener('scroll', toggleVisibility);
	}, []);

	const scrollToTop = () => {
		window.scrollTo({
			top: 0,
			behavior: 'smooth',
		});
	};

	return (
		<motion.button
			onClick={scrollToTop}
			className={`fixed bottom-6 p-3 rounded-full bg-brand-magenta text-white shadow-lg hover:bg-brand-magenta/90 transition-colors z-50 left-6 lg:left-auto lg:right-6 ${
				isVisible ? 'opacity-100' : 'opacity-0 pointer-events-none'
			}`}
			initial={{ opacity: 0, scale: 0.8 }}
			animate={{
				opacity: isVisible ? 1 : 0,
				scale: isVisible ? 1 : 0.8,
			}}
			transition={{ duration: 0.2 }}
			aria-label="Voltar ao topo"
		>
			<ChevronUp className="h-6 w-6" />
		</motion.button>
	);
};

export default function StorePage() {
	const searchParams = useSearchParams();
	const pathname = usePathname();
	const [products, setProducts] = useState<Product[]>([]);
	const [isLoading, setIsLoading] = useState(true);
	const [isLoadingCategory, setIsLoadingCategory] = useState(false);
	const [viewMode, setViewMode] = useState<'grid' | 'list'>('grid');
	const [error, setError] = useState<string | null>(null);
	const [page, setPage] = useState(1);
	const [hasMore, setHasMore] = useState(false);
	const [isLoadingMore, setIsLoadingMore] = useState(false);
	const { categories, updateCategoryCounts } = useCategories();
	const { isAuthenticated } = useAuth();
	const router = useRouter();
	const loaderRef = useRef<HTMLDivElement>(null);
	const [pageReady, setPageReady] = useState(false);
	const [warehouseName, setWarehouseName] = useState<string>('MKT-Creator');
	const isGridView = viewMode === 'grid';
	const [loadAttempts, setLoadAttempts] = useState(0);
	const maxLoadAttempts = 3;
	const observerRef = useRef<IntersectionObserver | null>(null);
	const scrollPositionRef = useRef<number>(0);

	const categoryId = searchParams.get('category');
	const searchQuery = searchParams.get('search');
	const sortOrder = searchParams.get('sort') || 'featured';

	// Restaurar o estado da sessão anterior ao montar o componente
	useEffect(() => {
		// Evitar operações com sessionStorage durante renderização no servidor
		if (typeof window === 'undefined') return;

		// Flag para controlar se devemos restaurar os dados
		const shouldRestore =
			sessionStorage.getItem('should_restore_store_state') === 'true';

		if (shouldRestore) {
			// Restaurar produtos da sessão anterior
			const savedProducts = sessionStorage.getItem('store_products');
			const savedPage = sessionStorage.getItem('store_page');
			const savedViewMode = sessionStorage.getItem('store_view_mode');
			const savedScrollPosition = sessionStorage.getItem(
				'store_scroll_position'
			);

			// Se temos produtos salvos, restaurar o estado
			if (savedProducts) {
				try {
					const parsedProducts = JSON.parse(savedProducts);
					console.log(
						`[StorePage] Restaurando ${parsedProducts.length} produtos da sessão anterior`
					);
					setProducts(parsedProducts);

					// Restaurar a página atual
					if (savedPage) {
						setPage(parseInt(savedPage, 10));
					}

					// Restaurar o modo de visualização
					if (
						savedViewMode &&
						(savedViewMode === 'grid' || savedViewMode === 'list')
					) {
						setViewMode(savedViewMode as 'grid' | 'list');
					}

					// Indicar que temos mais produtos para carregar
					setHasMore(true);

					// Restauração de dados concluída, não precisa carregar no início
					setIsLoading(false);
				} catch (error) {
					console.error(
						'[StorePage] Erro ao restaurar produtos da sessão:',
						error
					);
					// Em caso de erro, carregue normalmente
				}
			}

			// Restaurar a posição de rolagem após um pequeno atraso
			if (savedScrollPosition) {
				const scrollY = parseInt(savedScrollPosition, 10);
				scrollPositionRef.current = scrollY;

				// Aguardar a página renderizar completamente antes de restaurar a posição
				const timer = setTimeout(() => {
					window.scrollTo({ top: scrollY });
					console.log(
						`[StorePage] Restaurada posição de rolagem: ${scrollY}px`
					);
				}, 500);

				return () => clearTimeout(timer);
			}
		} else {
			// Marcar que o próximo acesso deve restaurar o estado
			sessionStorage.setItem('should_restore_store_state', 'true');
		}
	}, []); // Executar apenas uma vez na montagem

	// Efeito separado para salvar o estado antes de desmontar
	useEffect(() => {
		// Evitar operações com sessionStorage durante renderização no servidor
		if (typeof window === 'undefined') return;

		// Função para salvar o estado
		const saveState = () => {
			// Não salvar se não temos produtos ainda
			if (products.length === 0) return;

			// Salvar a posição de rolagem atual
			const scrollY = window.scrollY;
			sessionStorage.setItem('store_scroll_position', scrollY.toString());

			// Salvar os produtos atuais
			sessionStorage.setItem('store_products', JSON.stringify(products));

			// Salvar a página atual
			sessionStorage.setItem('store_page', page.toString());

			// Salvar o modo de visualização
			sessionStorage.setItem('store_view_mode', viewMode);

			console.log(
				`[StorePage] Estado salvo: ${products.length} produtos, página ${page}, posição ${scrollY}px`
			);
		};

		// Registrar evento de beforeunload
		window.addEventListener('beforeunload', saveState);

		// Limpar event listener ao desmontar
		return () => {
			window.removeEventListener('beforeunload', saveState);
			saveState(); // Também salvar ao desmontar o componente
		};
	}, [products, page, viewMode]); // Dependências para saber quando salvar o estado

	// Detectar a categoria do cliente a partir dos logs ou localStorage
	useEffect(() => {
		// Verificar se já temos um warehouse definido no localStorage
		const savedWarehouse = localStorage.getItem('warehouse_name');
		if (savedWarehouse && savedWarehouse.trim()) {
			setWarehouseName(savedWarehouse);
			console.log(
				`[StorePage] Usando warehouse do localStorage: ${savedWarehouse}`
			);
		} else {
			// Se não temos warehouse, verificar se há dados do cliente para obter o warehouse
			console.log(
				'[StorePage] Warehouse não encontrado no localStorage, buscando informações do cliente'
			);
			checkCustomerCategory();
		}
	}, []);

	// Função para verificar a categoria do cliente através de uma chamada à API
	const checkCustomerCategory = async () => {
		try {
			// Verificar se temos um token válido
			if (!tokenStore.hasValidToken()) {
				console.log(
					'[StorePage] Token inválido, não é possível verificar categoria do cliente'
				);
				return;
			}

			// Verificar se temos ID do cliente em algum local
			const clerkIdFromStorage = localStorage.getItem('clerk_user_id');
			if (!clerkIdFromStorage) {
				console.log('[StorePage] ID do cliente não encontrado');
				return;
			}

			console.log(
				`[StorePage] Buscando informações do cliente: ${clerkIdFromStorage}`
			);

			// Obter o token para a chamada
			const token = tokenStore.getToken();

			// Fazer chamada à API para obter informações do cliente
			const response = await fetch(
				`/api/customers/clerk/${clerkIdFromStorage}`,
				{
					method: 'GET',
					headers: {
						'Content-Type': 'application/json',
						Accept: 'application/json',
						Authorization: `Bearer ${token}`,
					},
					credentials: 'include',
				}
			);

			if (!response.ok) {
				console.error(
					`[StorePage] Erro ao buscar informações do cliente: ${response.status}`
				);
				return;
			}

			const customerData = await response.json();

			// Determinar o warehouse correto com base nos dados do cliente
			let warehouseToUse = 'MKT-Creator'; // Valor padrão (fallback)

			// Verificar se existe o campo __warehouse__ diretamente no cliente
			if (
				customerData.__warehouse__ &&
				typeof customerData.__warehouse__ === 'string' &&
				customerData.__warehouse__.trim()
			) {
				warehouseToUse = customerData.__warehouse__;
				console.log(
					`[StorePage] Usando warehouse do campo __warehouse__: ${warehouseToUse}`
				);
			}
			// Caso contrário, verificar se existe na categoria
			else if (
				customerData.__category__ &&
				customerData.__category__.depositoNome &&
				typeof customerData.__category__.depositoNome === 'string' &&
				customerData.__category__.depositoNome.trim()
			) {
				warehouseToUse = customerData.__category__.depositoNome;
				console.log(
					`[StorePage] Usando warehouse do campo __category__.depositoNome: ${warehouseToUse}`
				);
			}
			// Caso contrário, verificar depositoId
			else if (
				customerData.__category__ &&
				customerData.__category__.depositoId &&
				typeof customerData.__category__.depositoId === 'string' &&
				customerData.__category__.depositoId.trim()
			) {
				warehouseToUse = customerData.__category__.depositoId;
				console.log(
					`[StorePage] Usando warehouse do campo __category__.depositoId: ${warehouseToUse}`
				);
			}
			// Se não encontrou em nenhum campo específico, usar a lógica original com base no nome da categoria
			else if (customerData && customerData.__category__) {
				const categoryName = customerData.__category__.name;
				console.log(`[StorePage] Categoria do cliente obtida: ${categoryName}`);

				// Salvar a informação da categoria para futuras referências
				localStorage.setItem(
					'category_extract',
					`Cliente identificado como ${categoryName}`
				);

				// Definir o warehouse com base na categoria
				if (
					categoryName.includes('Top Master') ||
					categoryName === 'Clinica Top Master'
				) {
					warehouseToUse = 'MKT-Top Master';
					console.log(
						'[StorePage] Cliente é Top Master, definindo warehouse para MKT-Top Master'
					);
				} else if (
					categoryName.includes('Creator') ||
					categoryName.includes('Médico') ||
					categoryName.includes('Nutricionista') ||
					categoryName.includes('Influenciador') ||
					categoryName.includes('Atleta')
				) {
					warehouseToUse = 'MKT-Creator';
					console.log(
						'[StorePage] Cliente é Creator, definindo warehouse para MKT-Creator'
					);
				} else {
					console.log(
						'[StorePage] Categoria não identificada, usando warehouse padrão MKT-Creator'
					);
				}
<<<<<<< HEAD

				// Atualizar contagens de categorias para o novo warehouse
				updateCategoryCounts(warehouseName);

				// Recarregar os produtos com o warehouse correto
				loadProducts(1, false);
=======
>>>>>>> e7b8be5d
			} else {
				console.log(
					'[StorePage] Cliente sem categoria definida, usando warehouse padrão MKT-Creator'
				);
<<<<<<< HEAD
				setWarehouseName('MKT-Creator');
				localStorage.setItem('warehouse_name', 'MKT-Creator');
				
				// Atualizar contagens de categorias para o warehouse padrão
				updateCategoryCounts('MKT-Creator');
=======
>>>>>>> e7b8be5d
			}

			// Salvar o warehouse obtido para uso futuro
			setWarehouseName(warehouseToUse);
			localStorage.setItem('warehouse_name', warehouseToUse);
			console.log(
				`[StorePage] Warehouse definido como ${warehouseToUse} e salvo no localStorage`
			);

			// Recarregar os produtos com o warehouse correto
			loadProducts(1, false);
		} catch (error) {
			console.error(
				'[StorePage] Erro ao verificar categoria do cliente:',
				error
			);
			// Em caso de erro, usar Creator como padrão
			setWarehouseName('MKT-Creator');
			localStorage.setItem('warehouse_name', 'MKT-Creator');
<<<<<<< HEAD
			
			// Atualizar contagens de categorias mesmo em caso de erro
			updateCategoryCounts('MKT-Creator');
=======
			console.log('[StorePage] Usando warehouse padrão MKT-Creator após erro');
>>>>>>> e7b8be5d
		}
	};

	const setIsGridView = (isGrid: boolean) =>
		setViewMode(isGrid ? 'grid' : 'list');

	// Função para marcar a página como pronta após verificação do token
	const handleVerificationReady = useCallback(() => {
		setPageReady(true);
	}, []);

	const loadProducts = async (
		currentPage: number,
		append: boolean = false,
		extraParams: Record<string, any> = {}
	) => {
		try {
			setError(null);
			setIsLoadingMore(append);
			// Só mostrar loading geral se não for carregamento de página adicional
			if (!append) {
				setIsLoading(true);
			}

			// Obter parâmetros de pesquisa e filtros
			const search = searchQuery || '';
			const category = categoryId || '';
			const sort = sortOrder || 'featured';

			console.log(
				`[Store] Carregando produtos: página ${currentPage}, categoria: ${category}, busca: "${search}", ordenação: "${sort}"${
					append ? ' (anexando resultados)' : ''
				}`
			);

			// Determinar se devemos ignorar o cache
			const skipCache = append || currentPage > 1;

			// Usar warehouse específico com base nas configurações
			let response;
			try {
				// Usar a nova função searchWarehouseProducts para busca específica em warehouse
				response = await searchWarehouseProducts({
					warehouseName: warehouseName,
					page: currentPage - 1, // API usa base 0 para páginas
					limit: PRODUCTS_PER_PAGE,
					inStock: true,
					active: true,
					term: search, // Usar o termo de busca como parâmetro term
<<<<<<< HEAD
					category: category, // Passar o ID da categoria diretamente
					skipCache: skipCache, // Ignorar cache apenas quando necessário
=======
					sortOrder: sort, // Adicionar o parâmetro de ordenação
>>>>>>> e7b8be5d
					...extraParams, // Adicionar parâmetros extras
				});
				
				console.log(`[Store] Resposta da API recebida com sucesso. Produtos totais: ${response?.data?.length || 0}`);
			} catch (apiError) {
				console.error('[Store] Erro ao buscar produtos:', apiError);

				// Tentar novamente com a API genérica como fallback
				console.log('[Store] Tentando API alternativa após falha');
				response = await searchProducts({
					searchQuery: search,
					categoryId: category,
					page: currentPage - 1,
					limit: PRODUCTS_PER_PAGE,
					sortBy: sortOrder,
				});
			}

			// Verificar se temos a estrutura de dados esperada
			if (!response || !response.data || !Array.isArray(response.data)) {
				console.error('[Store] Resposta da API inválida:', response);
				throw new Error('Formato de resposta inválido da API');
			}

			console.log(
				`[Store] ${response.data.length} produtos obtidos com sucesso`
			);

			// Processar resultados e atualizar estado
			const productsData = response.data.map((item: any) => ({
				id: item.sku || item.tinyId || item.id,
				name: item.name,
				description: item.description || '',
				price: item.price || 0,
				originalPrice: item.originalPrice || item.price || 0,
				imageUrl:
					Array.isArray(item.images) && item.images.length > 0
						? item.images[0]
						: item.imageUrl || '/placeholder-product.png',
				categoryId: item.categoryId || '',
				category: item.category || undefined,
				codigo: item.sku || '',
				unidade: item.unit || 'UN',
				active: item.active || true,
				// Preservar informações de estoque do warehouse se disponíveis
				warehouseStock: item.warehouseStock || undefined,
				// Adicionar flag para indicar se o produto está em estoque
				inStock: item.warehouseStock ? 
					(item.warehouseStock.available > 0) : 
					(item.stock > 0)
			}));

<<<<<<< HEAD
			// A filtragem de categoria é feita no backend, não precisamos filtrar novamente
			let filteredProducts = productsData;
			
			// Apenas para depuração, calcular quantos produtos correspondem à categoria selecionada
			if (category && category !== 'all') {
				const categoryMatchCount = productsData.filter((product: Product) => {
=======
			// Filtrar produtos pela categoria selecionada (se houver)
			let resultProducts = productsData;
			if (category && category !== 'all') {
				console.log(
					`[Store] Filtrando ${productsData.length} produtos pelo categoryId: ${category}`
				);

				// Verificar produtos que correspondem à categoria selecionada
				resultProducts = productsData.filter((product: Product) => {
>>>>>>> e7b8be5d
					// Verificar no categoryId do produto
					if (product.categoryId === category) {
						return true;
					}

					// Verificar no objeto category aninhado (se existir)
					if (product.category && product.category.id === category) {
						return true;
					}

					return false;
<<<<<<< HEAD
				}).length;
				
				console.log(`[Store] Correspondência de categoria (apenas log): ${categoryMatchCount} de ${productsData.length} produtos correspondem à categoria ${category}`);
				
				// Verificar informações de estoque para depuração
				const withStock = productsData.filter((product: Product) => product.inStock).length;
				console.log(`[Store] Produtos com estoque disponível: ${withStock} de ${productsData.length} (${withStock > 0 ? Math.round(withStock/productsData.length*100) : 0}%)`);
=======
				});

				console.log(
					`[Store] Filtrados ${resultProducts.length} produtos da categoria ${category}`
				);

				// Se estamos na primeira página e temos poucos produtos após filtragem,
				// carregar mais páginas para tentar encontrar mais produtos da categoria
				if (
					!append &&
					resultProducts.length < 4 &&
					productsData.length === PRODUCTS_PER_PAGE
				) {
					console.log(
						'[Store] Poucos produtos da categoria encontrados, carregando mais...'
					);
					setIsLoadingCategory(true);

					// Carregar mais páginas de forma assíncrona
					const loadMoreForCategory = async () => {
						let allProducts = [...productsData];
						let currentPage = 2; // Começar na página 2 (já carregamos a 1)
						let hasMorePages = true;
						const maxPages = 10; // Limite para evitar loops infinitos

						while (hasMorePages && currentPage <= maxPages) {
							try {
								// Carregar a próxima página
								console.log(
									`[Store] Carregando página ${currentPage} para buscar mais produtos da categoria`
								);

								const nextPageResponse = await searchWarehouseProducts({
									warehouseName: warehouseName,
									page: currentPage - 1, // API usa base 0
									limit: PRODUCTS_PER_PAGE,
									inStock: true,
									active: true,
									term: search,
									sortOrder: sort, // Adicionar parâmetro de ordenação
								});

								// Verificar se temos resultados
								if (
									nextPageResponse &&
									nextPageResponse.data &&
									Array.isArray(nextPageResponse.data)
								) {
									// Processar os produtos
									const nextPageProducts = nextPageResponse.data.map(
										(item: any) => ({
											id: item.sku || item.tinyId || item.id,
											name: item.name,
											description: item.description || '',
											price: item.price || 0,
											originalPrice: item.originalPrice || item.price || 0,
											imageUrl:
												Array.isArray(item.images) && item.images.length > 0
													? item.images[0]
													: item.imageUrl || '/placeholder-product.png',
											categoryId: item.categoryId || '',
											category: item.category || undefined,
											codigo: item.sku || '',
											unidade: item.unit || 'UN',
											active: item.active || true,
										})
									);

									// Adicionar à lista total
									allProducts = [...allProducts, ...nextPageProducts];

									// Verificar se temos mais páginas
									hasMorePages = nextPageProducts.length === PRODUCTS_PER_PAGE;

									// Filtrar novamente com todos os produtos acumulados
									const newFilteredProducts = allProducts.filter(
										(product: Product) => {
											if (product.categoryId === category) return true;
											if (product.category && product.category.id === category)
												return true;
											if (
												category === '8bb26b67-a7ce-4001-ae51-ceec0082fb89' &&
												(product.categoryId ===
													'8fade785-4ad2-4f53-b715-c4a662dd6be6' ||
													(product.category &&
														product.category.id ===
															'8fade785-4ad2-4f53-b715-c4a662dd6be6'))
											) {
												return true;
											}
											return false;
										}
									);

									// Se já temos produtos suficientes, parar a busca
									if (newFilteredProducts.length >= 8) {
										console.log(
											`[Store] Encontrados ${newFilteredProducts.length} produtos da categoria após busca adicional`
										);
										setProducts(newFilteredProducts);
										setIsLoadingCategory(false);
										break;
									}

									// Se não encontramos produtos suficientes, continuar buscando
									currentPage++;
								} else {
									// Não há mais páginas
									hasMorePages = false;
								}
							} catch (error) {
								console.error(
									`[Store] Erro ao carregar página adicional ${currentPage}:`,
									error
								);
								hasMorePages = false;
							}
						}

						// Após todas as tentativas, atualizar a lista com o que encontramos
						const finalFilteredProducts = allProducts.filter(
							(product: Product) => {
								if (product.categoryId === category) return true;
								if (product.category && product.category.id === category)
									return true;
								if (
									category === '8bb26b67-a7ce-4001-ae51-ceec0082fb89' &&
									(product.categoryId ===
										'8fade785-4ad2-4f53-b715-c4a662dd6be6' ||
										(product.category &&
											product.category.id ===
												'8fade785-4ad2-4f53-b715-c4a662dd6be6'))
								) {
									return true;
								}
								return false;
							}
						);

						console.log(
							`[Store] Finalizada busca adicional, encontrados ${finalFilteredProducts.length} produtos da categoria`
						);

						// Ordenar os produtos antes de atualizar o estado
						if (sort && sort !== 'featured') {
							console.log(`[Store] Ordenando produtos adicionais por: ${sort}`);
							const sortedProducts = [...finalFilteredProducts].sort((a, b) => {
								switch (sort) {
									case 'price-asc':
										return a.price - b.price;
									case 'price-desc':
										return b.price - a.price;
									case 'name-asc':
										return a.name.localeCompare(b.name);
									case 'name-desc':
										return b.name.localeCompare(a.name);
									default:
										return 0;
								}
							});
							setProducts(sortedProducts);
						} else {
							setProducts(finalFilteredProducts);
						}

						setIsLoading(false);
						setIsLoadingCategory(false);
					};

					// Iniciar o carregamento adicional, permitindo que a UI atualize com os resultados iniciais
					loadMoreForCategory();
				}
>>>>>>> e7b8be5d
			}

			// Ordenar os produtos no lado do cliente, já que a API não suporta ordenação
			if (sort && sort !== 'featured') {
				console.log(`[Store] Ordenando produtos por: ${sort}`);
				resultProducts = [...resultProducts].sort((a, b) => {
					switch (sort) {
						case 'price-asc':
							return a.price - b.price;
						case 'price-desc':
							return b.price - a.price;
						case 'name-asc':
							return a.name.localeCompare(b.name);
						case 'name-desc':
							return b.name.localeCompare(a.name);
						default:
							return 0;
					}
				});
				console.log(`[Store] Produtos ordenados com sucesso`);
			}

			// Se estamos anexando a uma lista existente, mesclar resultados
			// Caso contrário, substituir a lista atual
			setProducts((prev) => {
				if (append) {
					// Verificar por duplicatas antes de anexar
					const existingIds = new Set(
						prev.map((product: Product) => product.id)
					);
					const newProducts = resultProducts.filter(
						(product: Product) => !existingIds.has(product.id)
					);

					if (newProducts.length === 0) {
						console.log('[Store] Nenhum produto novo para adicionar');
						// Mesmo que não tenha produtos novos, manter página correta para próxima tentativa
						return prev;
					}

					console.log(
						`[Store] Adicionando ${newProducts.length} novos produtos aos ${prev.length} existentes`
					);

					// Combinar produtos existentes com novos produtos
					const combinedProducts = [...prev, ...newProducts];

					// Se temos uma ordenação ativa, aplicar novamente em toda a lista
					if (sort && sort !== 'featured') {
						console.log(`[Store] Reordenando lista combinada por: ${sort}`);
						return combinedProducts.sort((a, b) => {
							switch (sort) {
								case 'price-asc':
									return a.price - b.price;
								case 'price-desc':
									return b.price - a.price;
								case 'name-asc':
									return a.name.localeCompare(b.name);
								case 'name-desc':
									return b.name.localeCompare(a.name);
								default:
									return 0;
							}
						});
					}

					return combinedProducts;
				} else {
					console.log(
						`[Store] Substituindo produtos existentes por ${resultProducts.length} novos produtos`
					);
					return resultProducts;
				}
			});

			// Definir a flag hasMore com base no número de produtos recebidos
			const receivedCount = resultProducts.length;
			// Se recebemos menos produtos que o esperado, provavelmente não há mais páginas
			setHasMore(receivedCount >= PRODUCTS_PER_PAGE);
			console.log(
				`[Store] ${
					receivedCount >= PRODUCTS_PER_PAGE ? 'Há' : 'Não há'
				} mais produtos para carregar`
			);

			// Atualizar o número da página apenas se o append for bem-sucedido
			if (!append || resultProducts.length > 0) {
				setPage(currentPage);
			}

			// Limpar estado de carregamento
			setIsLoading(false);
			setIsLoadingMore(false);
			setLoadAttempts(0);

			// Remover o código que salvava no sessionStorage a cada carregamento
			// Isso será feito apenas no efeito de desmontagem
		} catch (error) {
			console.error('[Store] Erro ao carregar produtos:', error);
			setIsLoading(false);
			setIsLoadingMore(false);
			setError(
				error instanceof Error
					? error.message
					: 'Ocorreu um erro ao carregar os produtos'
			);

			// Gerenciar tentativas de carregamento
			const nextAttempt = loadAttempts + 1;
			setLoadAttempts(nextAttempt);

			// Se estamos abaixo do limite de tentativas, tentar novamente após um atraso
			if (nextAttempt <= maxLoadAttempts) {
				console.log(
					`[Store] Tentativa ${nextAttempt}/${maxLoadAttempts} de carregar produtos`
				);
				setTimeout(() => {
					loadProducts(currentPage, append);
				}, 2000); // Esperar 2 segundos antes de tentar novamente
			}
		}
	};

	// Handler para carregar mais produtos
	const loadMoreProducts = useCallback(() => {
		if (!isLoadingMore && hasMore) {
			const nextPage = page + 1;
			console.log(`[StorePage] Carregando mais produtos (página ${nextPage})`);
			setIsLoadingMore(true);

			// Modificando para usar um parâmetro de requisição único a cada vez para evitar cache
			setTimeout(() => {
				loadProducts(nextPage, true, { _t: Date.now() });
			}, 500);
		}
	}, [isLoadingMore, hasMore, page, loadProducts, sortOrder]);

	// Configurar o observador de interseção para o carregamento infinito
	useEffect(() => {
		// Desconectar o observador anterior, se existir
		if (observerRef.current) {
			observerRef.current.disconnect();
		}

		// Se não temos mais para carregar ou já estamos carregando, não configure o observador
		if (!hasMore || isLoadingMore || !loaderRef.current || !pageReady) return;

		// Criar um novo observador com margem maior para carregar antes do usuário chegar ao fim
		observerRef.current = new IntersectionObserver(
			(entries) => {
				// Se o elemento loader estiver visível e temos mais para carregar
				if (entries[0]?.isIntersecting && hasMore && !isLoadingMore) {
					console.log(
						'[StorePage] Área de carregamento visível, carregando mais produtos...'
					);
					loadMoreProducts();
				}
			},
			{
				root: null, // viewport
				rootMargin: '500px', // Aumentar a margem para carregar mais cedo, antes do usuário chegar no final
				threshold: 0.1, // 10% do elemento visível é suficiente para disparar
			}
		);

		// Observar o elemento loader
		if (loaderRef.current) {
			observerRef.current.observe(loaderRef.current);
		}

		// Limpar o observador ao desmontar
		return () => {
			if (observerRef.current) {
				observerRef.current.disconnect();
			}
		};
	}, [hasMore, isLoadingMore, loadMoreProducts, pageReady]);

	// Efeito para carregar produtos quando parâmetros de consulta mudam
	useEffect(() => {
		if (!pageReady) return;

		// Verificar se já temos token antes de tentar carregar
		const hasToken = tokenStore.hasValidToken();

		if (hasToken) {
			// Evitar carregar quando já temos produtos e não houve mudança nos parâmetros relevantes
			const shouldReload = searchQuery || categoryId || loadAttempts === 0;
			
			if (shouldReload) {
				console.log('[StorePage] Parâmetros de consulta alterados, recarregando produtos...');
				loadProducts(1, false);
			} else {
				console.log('[StorePage] Parâmetros não mudaram, evitando recarga desnecessária');
			}
		} else if (loadAttempts < maxLoadAttempts) {
			// Se não temos token e ainda não tentamos muitas vezes, aguardar e tentar novamente
			console.log(
				`[StorePage] Token não encontrado, tentativa ${
					loadAttempts + 1
				}/${maxLoadAttempts} em 1s...`
			);
			const timer = setTimeout(() => {
				setLoadAttempts((prev) => prev + 1);
				loadProducts(1, false);
			}, 1000);

			return () => clearTimeout(timer);
		} else {
			console.log(
				'[StorePage] Número máximo de tentativas atingido, exibindo erro'
			);
			setError(
				'Erro de autenticação: Token não encontrado após múltiplas tentativas'
			);
			setIsLoading(false);
		}
		// Remover sortOrder das dependências para evitar recargas desnecessárias
		// eslint-disable-next-line react-hooks/exhaustive-deps
	}, [pageReady, searchQuery, categoryId, loadAttempts]);

	// Efeito para recarregar os produtos quando o warehouse mudar
	useEffect(() => {
		// Verificar se a página está pronta e se temos um warehouse definido
		if (pageReady && warehouseName) {
			console.log(
				`[StorePage] Warehouse alterado para: ${warehouseName}, recarregando produtos...`
			);
			loadProducts(1, false);
		}
		// eslint-disable-next-line react-hooks/exhaustive-deps
	}, [warehouseName, pageReady]);

	// Efeito para atualizar contagens de categorias quando a página está pronta ou o depósito muda
	useEffect(() => {
		if (warehouseName && pageReady) {
			console.log(`[StorePage] Atualizando contagens de categorias para o warehouse: ${warehouseName}`);
			// Usar o método do contexto para atualizar as contagens com o warehouse atual
			updateCategoryCounts(warehouseName);
		}
	}, [warehouseName, pageReady, updateCategoryCounts]);

	// Redirecionamento para login se não estiver autenticado
	useEffect(() => {
		if (!isAuthenticated && !tokenStore.hasValidToken() && !isLoading) {
			router.push('/login');
		}
	}, [router, isAuthenticated, isLoading]);

	return (
		<StoreLayout hideSidebar={!pageReady}>
			{/* Componente para verificar token */}
			<TokenVerifier onReady={handleVerificationReady} />

			{/* Botão de voltar ao topo */}
			<ScrollToTopButton />

			{!pageReady ? (
				<LoadingScreen />
			) : (
				<motion.div
					className="max-w-6xl mx-auto py-8 space-y-6"
					initial={{ opacity: 0 }}
					animate={{ opacity: 1 }}
					transition={{ duration: 0.5 }}
				>
					{/* Cabeçalho da loja */}
					<motion.div
						className="bg-white p-6 rounded-xl shadow-sm border border-gray-100 mb-6"
						initial={{ y: -20, opacity: 0 }}
						animate={{ y: 0, opacity: 1 }}
						transition={{ duration: 0.5 }}
					>
						<StoreBanner className="mb-2" />
					</motion.div>

					{/* Search and filter area */}
					<div className="bg-white p-4 rounded-xl shadow-sm border border-gray-100">
						<div className="flex flex-col space-y-4">
							<ProductFilters />

							<div className="flex justify-end items-center border-t pt-3 mt-2">
								<div className="flex border rounded-md overflow-hidden">
									<Button
										variant="ghost"
										size="sm"
										className={`px-3 py-1.5 rounded-none ${
											isGridView ? 'bg-gray-100 text-gray-900' : 'text-gray-500'
										}`}
										onClick={() => setIsGridView(true)}
									>
										<Grid3X3 className="h-4 w-4" />
									</Button>
									<Button
										variant="ghost"
										size="sm"
										className={`px-3 py-1.5 rounded-none ${
											!isGridView
												? 'bg-gray-100 text-gray-900'
												: 'text-gray-500'
										}`}
										onClick={() => setIsGridView(false)}
									>
										<List className="h-4 w-4" />
									</Button>
								</div>
							</div>
						</div>
					</div>

					{/* Products grid or list */}
					{isLoading ? (
						<div
							className={`grid ${
								isGridView
									? 'grid-cols-1 sm:grid-cols-2 md:grid-cols-3 lg:grid-cols-4'
									: 'grid-cols-1'
							} gap-6`}
						>
							{Array.from({ length: 8 }).map((_, index) => (
								<Card key={index} className="overflow-hidden border-gray-200">
									<div
										className={`${
											isGridView ? 'h-48' : 'h-24'
										} bg-gray-100 animate-pulse`}
									></div>
									<CardContent className="p-4 space-y-3">
										<div className="h-4 bg-gray-200 rounded animate-pulse"></div>
										<div className="h-4 bg-gray-200 rounded w-2/3 animate-pulse"></div>
										<div className="h-8 bg-gray-200 rounded animate-pulse"></div>
									</CardContent>
								</Card>
							))}
						</div>
					) : error ? (
						<div className="text-center py-16 bg-white rounded-xl shadow-sm">
							<div className="inline-flex items-center justify-center h-20 w-20 rounded-full bg-red-100 mb-6">
								<svg
									xmlns="http://www.w3.org/2000/svg"
									className="h-10 w-10 text-red-500"
									fill="none"
									viewBox="0 0 24 24"
									stroke="currentColor"
								>
									<path
										strokeLinecap="round"
										strokeLinejoin="round"
										strokeWidth={2}
										d="M12 9v2m0 4h.01m-6.938 4h13.856c1.54 0 2.502-1.667 1.732-3L13.732 4c-.77-1.333-2.694-1.333-3.464 0L3.34 16c-.77 1.333.192 3 1.732 3z"
									/>
								</svg>
							</div>
							<h2 className="mt-4 text-2xl font-medium text-gray-900">
								Erro ao carregar produtos
							</h2>
							<p className="mt-2 text-gray-500 max-w-md mx-auto">{error}</p>
							<div className="mt-6 flex flex-col sm:flex-row gap-3 justify-center">
								<button
									onClick={() => loadProducts(1, false)}
									className="px-4 py-2 bg-brand-magenta text-white rounded-md hover:bg-brand-magenta/90 transition-colors"
								>
									Tentar novamente
								</button>
								<button
									onClick={() => {
										window.location.reload();
									}}
									className="px-4 py-2 bg-gray-100 text-gray-800 rounded-md hover:bg-gray-200 transition-colors"
								>
									Recarregar página
								</button>
							</div>
						</div>
					) : (
						<>
							{products.length > 0 ? (
								<div className="space-y-6">
									{/* Indicador de carregamento da categoria */}
									{isLoadingCategory && (
										<div className="mb-4 py-3 px-4 bg-blue-50 border border-blue-100 text-blue-700 rounded-md flex items-center gap-2">
											<div className="animate-spin">
												<svg
													xmlns="http://www.w3.org/2000/svg"
													width="18"
													height="18"
													viewBox="0 0 24 24"
													fill="none"
													stroke="currentColor"
													strokeWidth="2"
													strokeLinecap="round"
													strokeLinejoin="round"
												>
													<path d="M21 12a9 9 0 1 1-6.219-8.56" />
												</svg>
											</div>
											<span>Buscando mais produtos desta categoria...</span>
										</div>
									)}

									{/* Grid de produtos com animação */}
									<div
										className={`grid ${
											isGridView
												? 'grid-cols-1 sm:grid-cols-2 md:grid-cols-3 lg:grid-cols-4'
												: 'grid-cols-1'
										} gap-6`}
									>
										<AnimatePresence mode="popLayout">
											{products.map((product, index) => (
												<motion.div
													key={product.id}
													initial={{ opacity: 0, y: 20 }}
													animate={{ opacity: 1, y: 0 }}
													transition={{
														duration: 0.3,
														delay: Math.min(0.05 * (index % 12), 0.3), // Escalonar a animação, mas limitar o delay máximo
													}}
												>
													<ProductCard
														product={product}
														categories={categories}
														viewMode={viewMode}
													/>
												</motion.div>
											))}
										</AnimatePresence>
									</div>

									{/* Indicador de carregamento infinito */}
									<div
										ref={loaderRef}
										className="flex justify-center h-20 mt-4"
										data-testid="infinite-loader"
									>
										{isLoadingMore && (
											<motion.div
												className="flex items-center gap-2 text-gray-500"
												initial={{ opacity: 0, y: 10 }}
												animate={{ opacity: 1, y: 0 }}
												transition={{ duration: 0.3 }}
											>
												<span className="animate-spin">
													<svg
														xmlns="http://www.w3.org/2000/svg"
														width="20"
														height="20"
														viewBox="0 0 24 24"
														fill="none"
														stroke="currentColor"
														strokeWidth="2"
														strokeLinecap="round"
														strokeLinejoin="round"
														className="rotate-0"
													>
														<path d="M21 12a9 9 0 1 1-6.219-8.56" />
													</svg>
												</span>
												<span>Carregando mais produtos...</span>
											</motion.div>
										)}
									</div>

									{/* Contador de produtos */}
									<motion.div
										className="flex justify-center"
										initial={{ opacity: 0 }}
										animate={{ opacity: 1 }}
										transition={{ duration: 0.5, delay: 0.3 }}
									>
										<p className="text-gray-500 text-sm">
											Exibindo {products.length} produtos
										</p>
									</motion.div>
								</div>
							) : (
								<div className="text-center py-16 bg-white rounded-xl shadow-sm">
									<div className="inline-flex items-center justify-center h-20 w-20 rounded-full bg-gray-100 mb-6">
										<SearchIcon className="h-10 w-10 text-gray-400" />
									</div>
									<h2 className="mt-4 text-2xl font-medium text-gray-900">
										Nenhum produto encontrado
									</h2>
									<p className="mt-2 text-gray-500 max-w-md mx-auto">
										{categoryId && categoryId !== 'all' ? (
											<>
												Não encontramos produtos na categoria selecionada.{' '}
												<button
													className="text-brand-magenta hover:underline"
													onClick={() => {
														const params = new URLSearchParams(searchParams);
														params.delete('category');
														params.delete('categoryName');
														router.push(`${pathname}?${params.toString()}`);
													}}
												>
													Ver todos os produtos
												</button>
											</>
										) : (
											'Tente ajustar os filtros ou buscar por termos diferentes.'
										)}
									</p>
								</div>
							)}
						</>
					)}
				</motion.div>
			)}
		</StoreLayout>
	);
}<|MERGE_RESOLUTION|>--- conflicted
+++ resolved
@@ -527,27 +527,21 @@
 						'[StorePage] Categoria não identificada, usando warehouse padrão MKT-Creator'
 					);
 				}
-<<<<<<< HEAD
 
 				// Atualizar contagens de categorias para o novo warehouse
 				updateCategoryCounts(warehouseName);
 
 				// Recarregar os produtos com o warehouse correto
 				loadProducts(1, false);
-=======
->>>>>>> e7b8be5d
 			} else {
 				console.log(
 					'[StorePage] Cliente sem categoria definida, usando warehouse padrão MKT-Creator'
 				);
-<<<<<<< HEAD
 				setWarehouseName('MKT-Creator');
 				localStorage.setItem('warehouse_name', 'MKT-Creator');
 				
 				// Atualizar contagens de categorias para o warehouse padrão
 				updateCategoryCounts('MKT-Creator');
-=======
->>>>>>> e7b8be5d
 			}
 
 			// Salvar o warehouse obtido para uso futuro
@@ -567,13 +561,9 @@
 			// Em caso de erro, usar Creator como padrão
 			setWarehouseName('MKT-Creator');
 			localStorage.setItem('warehouse_name', 'MKT-Creator');
-<<<<<<< HEAD
 			
 			// Atualizar contagens de categorias mesmo em caso de erro
 			updateCategoryCounts('MKT-Creator');
-=======
-			console.log('[StorePage] Usando warehouse padrão MKT-Creator após erro');
->>>>>>> e7b8be5d
 		}
 	};
 
@@ -623,12 +613,8 @@
 					inStock: true,
 					active: true,
 					term: search, // Usar o termo de busca como parâmetro term
-<<<<<<< HEAD
 					category: category, // Passar o ID da categoria diretamente
 					skipCache: skipCache, // Ignorar cache apenas quando necessário
-=======
-					sortOrder: sort, // Adicionar o parâmetro de ordenação
->>>>>>> e7b8be5d
 					...extraParams, // Adicionar parâmetros extras
 				});
 				
@@ -681,24 +667,12 @@
 					(item.stock > 0)
 			}));
 
-<<<<<<< HEAD
 			// A filtragem de categoria é feita no backend, não precisamos filtrar novamente
 			let filteredProducts = productsData;
 			
 			// Apenas para depuração, calcular quantos produtos correspondem à categoria selecionada
 			if (category && category !== 'all') {
 				const categoryMatchCount = productsData.filter((product: Product) => {
-=======
-			// Filtrar produtos pela categoria selecionada (se houver)
-			let resultProducts = productsData;
-			if (category && category !== 'all') {
-				console.log(
-					`[Store] Filtrando ${productsData.length} produtos pelo categoryId: ${category}`
-				);
-
-				// Verificar produtos que correspondem à categoria selecionada
-				resultProducts = productsData.filter((product: Product) => {
->>>>>>> e7b8be5d
 					// Verificar no categoryId do produto
 					if (product.categoryId === category) {
 						return true;
@@ -710,7 +684,6 @@
 					}
 
 					return false;
-<<<<<<< HEAD
 				}).length;
 				
 				console.log(`[Store] Correspondência de categoria (apenas log): ${categoryMatchCount} de ${productsData.length} produtos correspondem à categoria ${category}`);
@@ -718,186 +691,12 @@
 				// Verificar informações de estoque para depuração
 				const withStock = productsData.filter((product: Product) => product.inStock).length;
 				console.log(`[Store] Produtos com estoque disponível: ${withStock} de ${productsData.length} (${withStock > 0 ? Math.round(withStock/productsData.length*100) : 0}%)`);
-=======
-				});
-
-				console.log(
-					`[Store] Filtrados ${resultProducts.length} produtos da categoria ${category}`
-				);
-
-				// Se estamos na primeira página e temos poucos produtos após filtragem,
-				// carregar mais páginas para tentar encontrar mais produtos da categoria
-				if (
-					!append &&
-					resultProducts.length < 4 &&
-					productsData.length === PRODUCTS_PER_PAGE
-				) {
-					console.log(
-						'[Store] Poucos produtos da categoria encontrados, carregando mais...'
-					);
-					setIsLoadingCategory(true);
-
-					// Carregar mais páginas de forma assíncrona
-					const loadMoreForCategory = async () => {
-						let allProducts = [...productsData];
-						let currentPage = 2; // Começar na página 2 (já carregamos a 1)
-						let hasMorePages = true;
-						const maxPages = 10; // Limite para evitar loops infinitos
-
-						while (hasMorePages && currentPage <= maxPages) {
-							try {
-								// Carregar a próxima página
-								console.log(
-									`[Store] Carregando página ${currentPage} para buscar mais produtos da categoria`
-								);
-
-								const nextPageResponse = await searchWarehouseProducts({
-									warehouseName: warehouseName,
-									page: currentPage - 1, // API usa base 0
-									limit: PRODUCTS_PER_PAGE,
-									inStock: true,
-									active: true,
-									term: search,
-									sortOrder: sort, // Adicionar parâmetro de ordenação
-								});
-
-								// Verificar se temos resultados
-								if (
-									nextPageResponse &&
-									nextPageResponse.data &&
-									Array.isArray(nextPageResponse.data)
-								) {
-									// Processar os produtos
-									const nextPageProducts = nextPageResponse.data.map(
-										(item: any) => ({
-											id: item.sku || item.tinyId || item.id,
-											name: item.name,
-											description: item.description || '',
-											price: item.price || 0,
-											originalPrice: item.originalPrice || item.price || 0,
-											imageUrl:
-												Array.isArray(item.images) && item.images.length > 0
-													? item.images[0]
-													: item.imageUrl || '/placeholder-product.png',
-											categoryId: item.categoryId || '',
-											category: item.category || undefined,
-											codigo: item.sku || '',
-											unidade: item.unit || 'UN',
-											active: item.active || true,
-										})
-									);
-
-									// Adicionar à lista total
-									allProducts = [...allProducts, ...nextPageProducts];
-
-									// Verificar se temos mais páginas
-									hasMorePages = nextPageProducts.length === PRODUCTS_PER_PAGE;
-
-									// Filtrar novamente com todos os produtos acumulados
-									const newFilteredProducts = allProducts.filter(
-										(product: Product) => {
-											if (product.categoryId === category) return true;
-											if (product.category && product.category.id === category)
-												return true;
-											if (
-												category === '8bb26b67-a7ce-4001-ae51-ceec0082fb89' &&
-												(product.categoryId ===
-													'8fade785-4ad2-4f53-b715-c4a662dd6be6' ||
-													(product.category &&
-														product.category.id ===
-															'8fade785-4ad2-4f53-b715-c4a662dd6be6'))
-											) {
-												return true;
-											}
-											return false;
-										}
-									);
-
-									// Se já temos produtos suficientes, parar a busca
-									if (newFilteredProducts.length >= 8) {
-										console.log(
-											`[Store] Encontrados ${newFilteredProducts.length} produtos da categoria após busca adicional`
-										);
-										setProducts(newFilteredProducts);
-										setIsLoadingCategory(false);
-										break;
-									}
-
-									// Se não encontramos produtos suficientes, continuar buscando
-									currentPage++;
-								} else {
-									// Não há mais páginas
-									hasMorePages = false;
-								}
-							} catch (error) {
-								console.error(
-									`[Store] Erro ao carregar página adicional ${currentPage}:`,
-									error
-								);
-								hasMorePages = false;
-							}
-						}
-
-						// Após todas as tentativas, atualizar a lista com o que encontramos
-						const finalFilteredProducts = allProducts.filter(
-							(product: Product) => {
-								if (product.categoryId === category) return true;
-								if (product.category && product.category.id === category)
-									return true;
-								if (
-									category === '8bb26b67-a7ce-4001-ae51-ceec0082fb89' &&
-									(product.categoryId ===
-										'8fade785-4ad2-4f53-b715-c4a662dd6be6' ||
-										(product.category &&
-											product.category.id ===
-												'8fade785-4ad2-4f53-b715-c4a662dd6be6'))
-								) {
-									return true;
-								}
-								return false;
-							}
-						);
-
-						console.log(
-							`[Store] Finalizada busca adicional, encontrados ${finalFilteredProducts.length} produtos da categoria`
-						);
-
-						// Ordenar os produtos antes de atualizar o estado
-						if (sort && sort !== 'featured') {
-							console.log(`[Store] Ordenando produtos adicionais por: ${sort}`);
-							const sortedProducts = [...finalFilteredProducts].sort((a, b) => {
-								switch (sort) {
-									case 'price-asc':
-										return a.price - b.price;
-									case 'price-desc':
-										return b.price - a.price;
-									case 'name-asc':
-										return a.name.localeCompare(b.name);
-									case 'name-desc':
-										return b.name.localeCompare(a.name);
-									default:
-										return 0;
-								}
-							});
-							setProducts(sortedProducts);
-						} else {
-							setProducts(finalFilteredProducts);
-						}
-
-						setIsLoading(false);
-						setIsLoadingCategory(false);
-					};
-
-					// Iniciar o carregamento adicional, permitindo que a UI atualize com os resultados iniciais
-					loadMoreForCategory();
-				}
->>>>>>> e7b8be5d
 			}
 
 			// Ordenar os produtos no lado do cliente, já que a API não suporta ordenação
 			if (sort && sort !== 'featured') {
 				console.log(`[Store] Ordenando produtos por: ${sort}`);
-				resultProducts = [...resultProducts].sort((a, b) => {
+				filteredProducts = [...filteredProducts].sort((a, b) => {
 					switch (sort) {
 						case 'price-asc':
 							return a.price - b.price;
@@ -922,7 +721,7 @@
 					const existingIds = new Set(
 						prev.map((product: Product) => product.id)
 					);
-					const newProducts = resultProducts.filter(
+					const newProducts = filteredProducts.filter(
 						(product: Product) => !existingIds.has(product.id)
 					);
 
@@ -961,14 +760,14 @@
 					return combinedProducts;
 				} else {
 					console.log(
-						`[Store] Substituindo produtos existentes por ${resultProducts.length} novos produtos`
-					);
-					return resultProducts;
+						`[Store] Substituindo produtos existentes por ${filteredProducts.length} novos produtos`
+					);
+					return filteredProducts;
 				}
 			});
 
 			// Definir a flag hasMore com base no número de produtos recebidos
-			const receivedCount = resultProducts.length;
+			const receivedCount = filteredProducts.length;
 			// Se recebemos menos produtos que o esperado, provavelmente não há mais páginas
 			setHasMore(receivedCount >= PRODUCTS_PER_PAGE);
 			console.log(
@@ -978,7 +777,7 @@
 			);
 
 			// Atualizar o número da página apenas se o append for bem-sucedido
-			if (!append || resultProducts.length > 0) {
+			if (!append || filteredProducts.length > 0) {
 				setPage(currentPage);
 			}
 
